# quantitative_screener.py
import pandas as pd
import config
from logger_config import log
import pandas_ta as ta
import database_manager

# --- Constants (No changes needed) ---
SECTOR_NAME_MAPPING = {
    "NIFTY Bank": "Financial Services", "NIFTY IT": "Technology",
    "NIFTY Auto": "Consumer Cyclical", "NIFTY Pharma": "Healthcare",
    "NIFTY FMCG": "Consumer Defensive", "NIFTY Metal": "Basic Materials",
    "NIFTY PSU Bank": "Financial Services", "NIFTY Oil & Gas": "Energy",
    "NIFTY India Consumption": "Consumer Defensive",
}
FUNDAMENTAL_THRESHOLDS = {
    "MIN_ROE": 0.15, "MIN_PROFIT_MARGIN": 0.10, "MAX_DEBT_TO_EQUITY": 2.0,
}
MIN_AVG_VOLUME = 500000

<<<<<<< HEAD
# ==============================================================================
# --- CORE HELPER FUNCTIONS ---
# ==============================================================================

def _passes_fundamental_health_check(ticker: str, point_in_time: pd.Timestamp) -> bool:
    """Performs a robust, ADAPTIVE, score-based fundamental health check."""
=======
# --- Fundamental Health Check ---
def _passes_fundamental_health_check(ticker: str, point_in_time: pd.Timestamp) -> bool:
    """
    Performs a robust, ADAPTIVE, score-based fundamental health check.
    A stock is considered healthy if it passes at least 50% of the available
    fundamental criteria, gracefully handling missing data.
    """
>>>>>>> 4e330a1a
    try:
        point_in_time_utc = pd.to_datetime(point_in_time, utc=True).to_pydatetime()
        cursor = database_manager.db.fundamentals.find({
            "ticker": ticker, "asOfDate": {"$lte": point_in_time_utc}
        }).sort("asOfDate", -1).limit(1)
        results = list(cursor)
        if not results: return False
        
        fundamentals = results[0]
<<<<<<< HEAD
        score, available_metrics = 0, 0
        
        if fundamentals.get("returnOnEquity") is not None:
            available_metrics += 1
            if fundamentals["returnOnEquity"] > FUNDAMENTAL_THRESHOLDS["MIN_ROE"]: score += 1
        if fundamentals.get("profitMargins") is not None:
            available_metrics += 1
            if fundamentals["profitMargins"] > FUNDAMENTAL_THRESHOLDS["MIN_PROFIT_MARGIN"]: score += 1
        if fundamentals.get("debtToEquity") is not None:
            available_metrics += 1
            if fundamentals["debtToEquity"] < (FUNDAMENTAL_THRESHOLDS["MAX_DEBT_TO_EQUITY"] * 100): score += 1
        
        if available_metrics == 0: return False
        required_score = available_metrics / 2.0
        is_healthy = score >= required_score
        
=======
        score = 0
        available_metrics = 0
        
        # 1. Return on Equity (ROE) Check
        roe = fundamentals.get("returnOnEquity")
        if roe is not None:
            available_metrics += 1
            if roe > FUNDAMENTAL_THRESHOLDS["MIN_ROE"]:
                score += 1

        # 2. Profit Margins Check
        margins = fundamentals.get("profitMargins")
        if margins is not None:
            available_metrics += 1
            if margins > FUNDAMENTAL_THRESHOLDS["MIN_PROFIT_MARGIN"]:
                score += 1
        
        # 3. Debt-to-Equity Check
        d2e = fundamentals.get("debtToEquity")
        if d2e is not None:
            available_metrics += 1
            if d2e < (FUNDAMENTAL_THRESHOLDS["MAX_DEBT_TO_EQUITY"] * 100):
                score += 1
        
        # 4. Revenue Growth Check
        rev_growth = fundamentals.get("revenueGrowth")
        if rev_growth is not None:
            available_metrics += 1
            if rev_growth > FUNDAMENTAL_THRESHOLDS["MIN_REVENUE_GROWTH"]:
                score += 1

        # --- Final Adaptive Decision ---
        if available_metrics == 0:
            return False # Cannot pass if no data is available
            
        required_score = available_metrics / 2.0
        is_healthy = score >= required_score

>>>>>>> 4e330a1a
        log_func = log.info if is_healthy else log.warning
        status_icon = "✅" if is_healthy else "->"
        log_func(
            f"{status_icon} {ticker} fundamental check for {point_in_time.date()}: "
            f"Score {score}/{available_metrics} (Required: {required_score:.1f})"
        )
        return is_healthy
<<<<<<< HEAD
    except Exception: return False
=======
            
    except Exception as e:
        log.error(f"Error during fundamental check for {ticker}: {e}. The stock will fail the check.")
        return False

# --- Sector Map ---
def _get_stock_sector_map(tickers: list[str]) -> dict:
    log.info("Building stock-to-sector map...")
    sector_cache = data_retriever.load_sector_cache()
    stock_sector_map = {}
    tickers_to_fetch = [t for t in tickers if t not in sector_cache or sector_cache.get(t) == 'Other']

    if tickers_to_fetch:
        log.info(f"Fetching sector info for {len(tickers_to_fetch)} new/uncategorized tickers...")
        for i, ticker in enumerate(tickers_to_fetch):
            try:
                info = yf.Ticker(ticker).info
                sector = info.get('sector', 'Other')
                stock_sector_map[ticker] = sector
                sector_cache[ticker] = sector
                log.info(f"({i+1}/{len(tickers_to_fetch)}) {ticker}: {sector}")
            except Exception:
                stock_sector_map[ticker] = 'Other'
        data_retriever.save_sector_cache(sector_cache)

    for ticker in tickers:
        if ticker not in stock_sector_map:
            stock_sector_map[ticker] = sector_cache.get(ticker, 'Other')

    log.info("✅ Stock-to-sector map complete.")
    return stock_sector_map

# =================================================================================
# --- SINGLE-STOCK CHECKER FUNCTIONS (for the live run_daily_jobs.py) ---
# =================================================================================

def _passes_preflight_checks_single(ticker: str, data: pd.DataFrame, stock_sector: str, strong_sectors: list[str], point_in_time: pd.Timestamp) -> bool:
    """Performs all basic checks (sector, volume, data length, fundamentals) for a single stock."""
    # 1. Sector Check
    target_sectors = {SECTOR_NAME_MAPPING[name] for name in strong_sectors if name in SECTOR_NAME_MAPPING}
    if stock_sector not in target_sectors:
        return False
        
    # 2. Data Integrity and Volume Check
    if data is None or len(data) < 252: return False
    df = data.loc[:point_in_time]
    if df.empty or len(df) < 252: return False
    if df['volume'].tail(20).mean() < MIN_AVG_VOLUME: return False
    
    # 3. Fundamental Health Check - **FIXED: Passing the data slice**
    if not _passes_fundamental_health_check(ticker, point_in_time):
        return False
        
    return True

def _check_pullback_rules(df: pd.DataFrame) -> bool:
    """Contains the specific technical rules for a Pullback."""
    latest = df.iloc[-1]
    return latest['close'] > latest['EMA_50'] > latest['EMA_200'] and latest['RSI_14'] < 65

def _check_momentum_rules(df: pd.DataFrame) -> bool:
    """Contains the specific technical rules for Momentum."""
    latest = df.iloc[-1]
    return latest['close'] > latest['EMA_50'] and latest['RSI_14'] > 60 and latest['ADX_14'] > config.ADX_THRESHOLD

def _check_mean_reversion_rules(df: pd.DataFrame) -> bool:
    """Contains the specific technical rules for Mean Reversion."""
    latest = df.iloc[-1]
    return latest['close'] > latest['EMA_200'] and latest['EMA_50'] > latest['EMA_200'] and latest['RSI_14'] < 40 and latest['ADX_14'] < 25

def _check_breakdown_rules(df: pd.DataFrame) -> bool:
    """Contains the specific technical rules for a Bearish Breakdown."""
    latest = df.iloc[-1]
    # Price is below 50 EMA, RSI shows weakness, and ADX confirms a strong trend.
    return latest['close'] < latest['EMA_50'] and latest['RSI_14'] < 40 and latest['ADX_14'] > config.ADX_THRESHOLD

def _check_rejection_rules(df: pd.DataFrame) -> bool:
    """Contains the specific technical rules for a Bearish Rejection."""
    latest = df.iloc[-1]
    # In a long-term downtrend (price < 50EMA < 200EMA) but has rallied weakly into resistance (RSI > 40).
    return latest['close'] < latest['EMA_50'] < latest['EMA_200'] and latest['RSI_14'] > 40

def check_strategy_candidate(
    ticker: str, data: pd.DataFrame, stock_sector: str, strong_sectors: list[str],
    market_regime: str, volatility_regime: str, point_in_time: pd.Timestamp
) -> str | None:
    """
    Main dispatcher function for the unified daily job. Checks a single stock against the
    appropriate strategy based on the market regime and returns the reason if it's a candidate.
    """
    # Step 1: Run all pre-flight checks. **FIXED: Removed company_info**
    if not _passes_preflight_checks_single(ticker, data, stock_sector, strong_sectors, point_in_time):
        return None
>>>>>>> 4e330a1a

def _prepare_filtered_universe(actionable_sectors: list[str], full_data_cache: dict, point_in_time: pd.Timestamp) -> list[str]:
    """Pre-filters the universe by sector, liquidity, and fundamental health."""
    import data_retriever # Local import to avoid circular dependency
    target_sectors = {SECTOR_NAME_MAPPING[name] for name in actionable_sectors if name in SECTOR_NAME_MAPPING}
    if not target_sectors: return []

    universe = [t for t in full_data_cache.keys() if ".NS" in t]
    stock_sector_map = data_retriever.get_stock_sector_map(universe)
    
    sector_filtered = [t for t, s in stock_sector_map.items() if s in target_sectors]
    
    qualified = []
    for ticker in sector_filtered:
        data = full_data_cache.get(ticker)
        if data is None: continue
        
        df_slice = data.loc[:point_in_time]
        if len(df_slice) < 252: continue
        if df_slice['volume'].tail(20).mean() < MIN_AVG_VOLUME: continue
        if not _passes_fundamental_health_check(ticker, point_in_time): continue
        qualified.append(ticker)
    return qualified

# ==============================================================================
# --- TECHNICAL RULESETS FOR THE STRATEGIC PLAYBOOK ---
# ==============================================================================

def _add_indicators(df: pd.DataFrame) -> pd.DataFrame:
    """Helper to calculate all necessary indicators at once."""
    df.ta.ema(length=50, append=True)
    df.ta.ema(length=200, append=True)
    df.ta.rsi(length=14, append=True)
    df.ta.adx(length=14, append=True)
    df.dropna(inplace=True)
    return df

# --- PLAY #1 (CORE STRATEGY) RULESET ---
def _check_long_momentum_rules(df: pd.DataFrame) -> bool:
    """MODIFIED: Softer rules. Requires trend OR momentum, not a strict AND."""
    latest = df.iloc[-1]
    is_trending = latest['ADX_14'] > 22
    has_momentum = latest['RSI_14'] > 60
    return latest['close'] > latest['EMA_50'] and (is_trending or has_momentum)

def _check_short_breakdown_rules(df: pd.DataFrame) -> bool:
    """MODIFIED: Softer rules for breakdown."""
    latest = df.iloc[-1]
    is_trending = latest['ADX_14'] > 22
    has_momentum = latest['RSI_14'] < 40
    return latest['close'] < latest['EMA_50'] and (is_trending or has_momentum)

# --- PLAY #2 (CONTRARIAN STRATEGY) RULESET ---
def _check_long_mean_reversion_rules(df: pd.DataFrame) -> bool:
    """Rule for 'buy the dip' setups."""
    latest = df.iloc[-1]
    # Primary trend is up, but stock is oversold and not in a strong short-term trend
    return latest['EMA_50'] > latest['EMA_200'] and latest['RSI_14'] < 40 and latest['ADX_14'] < 25

def _check_short_mean_reversion_rules(df: pd.DataFrame) -> bool:
    """Rule for 'short the rip' setups."""
    latest = df.iloc[-1]
    # Primary trend is down, but stock is overbought and not in a strong short-term trend
    return latest['EMA_50'] < latest['EMA_200'] and latest['RSI_14'] > 60 and latest['ADX_14'] < 25

# ==============================================================================
# --- THE UNIFIED, PLAYBOOK-DRIVEN CANDIDATE GENERATOR ---
# ==============================================================================

def get_strategy_candidates(market_state: dict, full_data_cache: dict, point_in_time: pd.Timestamp) -> list[tuple[str, str]]:
    """
    The final master dispatcher. It runs a playbook of strategies based on the
    market regime to find high-probability trade candidates.
    """
    regime = market_state.get('market_regime', {}).get('regime_status', 'Sideways')
    actionable_sectors = market_state.get('actionable_sectors', [])
    candidates = []

    log.info(f"--- Running Strategic Playbook for Regime: {regime} ---")
    
    # Prepare a single, pre-filtered universe of healthy stocks in the right sectors
    base_universe = _prepare_filtered_universe(actionable_sectors, full_data_cache, point_in_time)
    log.info(f"Found {len(base_universe)} healthy, liquid stocks in actionable sectors to screen.")

    # --- Execute Plays Based on Market Regime ---
    if regime == "Uptrend":
        log.info("Executing Play #1: Long Momentum/Trend Confluence")
        for ticker in base_universe:
            df = _add_indicators(full_data_cache[ticker].loc[:point_in_time].copy())
            if not df.empty and _check_long_momentum_rules(df):
                candidates.append((ticker, "Long Momentum"))

    elif regime == "Bullish Pullback":
        log.info("Executing Play #2: Long Mean Reversion (Buy the Dip)")
        for ticker in base_universe:
            df = _add_indicators(full_data_cache[ticker].loc[:point_in_time].copy())
            if not df.empty and _check_long_mean_reversion_rules(df):
                candidates.append((ticker, "Long Mean Reversion"))

    elif regime == "Downtrend":
        log.info("Executing Play #1: Short Breakdown/Trend Confluence")
        for ticker in base_universe:
            df = _add_indicators(full_data_cache[ticker].loc[:point_in_time].copy())
            if not df.empty and _check_short_breakdown_rules(df):
                candidates.append((ticker, "Short Breakdown"))

    elif regime == "Bearish Rally":
        log.info("Executing Play #2: Short Mean Reversion (Short the Rip)")
        for ticker in base_universe:
            df = _add_indicators(full_data_cache[ticker].loc[:point_in_time].copy())
            if not df.empty and _check_short_mean_reversion_rules(df):
                candidates.append((ticker, "Short Mean Reversion"))

    # --- Play #3: The AI Wildcard (if no candidates were found by rules) ---
    if not candidates and base_universe:
        log.warning("No candidates found from standard plays. Executing Play #3: AI Wildcard.")
        best_performer, max_perf = None, -100
        
        # Determine direction based on regime
        is_bullish = regime in ["Uptrend", "Bullish Pullback"]
        
        for ticker in base_universe:
            df = full_data_cache[ticker].loc[:point_in_time]
            if len(df) > 5:
                # Calculate 5-day performance
                perf = (df['close'].iloc[-1] / df['close'].iloc[-6] - 1) * 100
                
                # In bullish regime, find best performer. In bearish, find worst performer.
                if is_bullish and perf > max_perf:
                    max_perf = perf
                    best_performer = ticker
                elif not is_bullish and perf < -max_perf: # Using -max_perf to find the most negative
                    max_perf = -perf 
                    best_performer = ticker

        if best_performer:
            log.info(f"AI Wildcard selected: {best_performer} (5-day perf: {max_perf if is_bullish else -max_perf:.2f}%)")
            candidates.append((best_performer, "AI Wildcard Review"))

    unique_candidates = list({t[0]: t for t in candidates}.values())
    log.info(f"✅ Playbook complete. Found {len(unique_candidates)} final candidate(s).")
    return unique_candidates<|MERGE_RESOLUTION|>--- conflicted
+++ resolved
@@ -1,11 +1,11 @@
-# quantitative_screener.py
+# quantitative_screener.py (Correct, Restored Version)
 import pandas as pd
 import config
 from logger_config import log
 import pandas_ta as ta
 import database_manager
 
-# --- Constants (No changes needed) ---
+# --- Constants ---
 SECTOR_NAME_MAPPING = {
     "NIFTY Bank": "Financial Services", "NIFTY IT": "Technology",
     "NIFTY Auto": "Consumer Cyclical", "NIFTY Pharma": "Healthcare",
@@ -18,22 +18,12 @@
 }
 MIN_AVG_VOLUME = 500000
 
-<<<<<<< HEAD
 # ==============================================================================
 # --- CORE HELPER FUNCTIONS ---
 # ==============================================================================
 
 def _passes_fundamental_health_check(ticker: str, point_in_time: pd.Timestamp) -> bool:
-    """Performs a robust, ADAPTIVE, score-based fundamental health check."""
-=======
-# --- Fundamental Health Check ---
-def _passes_fundamental_health_check(ticker: str, point_in_time: pd.Timestamp) -> bool:
-    """
-    Performs a robust, ADAPTIVE, score-based fundamental health check.
-    A stock is considered healthy if it passes at least 50% of the available
-    fundamental criteria, gracefully handling missing data.
-    """
->>>>>>> 4e330a1a
+    """Performs a robust, adaptive, score-based fundamental health check."""
     try:
         point_in_time_utc = pd.to_datetime(point_in_time, utc=True).to_pydatetime()
         cursor = database_manager.db.fundamentals.find({
@@ -43,7 +33,6 @@
         if not results: return False
         
         fundamentals = results[0]
-<<<<<<< HEAD
         score, available_metrics = 0, 0
         
         if fundamentals.get("returnOnEquity") is not None:
@@ -54,167 +43,25 @@
             if fundamentals["profitMargins"] > FUNDAMENTAL_THRESHOLDS["MIN_PROFIT_MARGIN"]: score += 1
         if fundamentals.get("debtToEquity") is not None:
             available_metrics += 1
+            # yfinance provides D/E as a percentage, so 2.0 is 200.
             if fundamentals["debtToEquity"] < (FUNDAMENTAL_THRESHOLDS["MAX_DEBT_TO_EQUITY"] * 100): score += 1
         
         if available_metrics == 0: return False
+        # Stock must pass at least half of the available checks
         required_score = available_metrics / 2.0
-        is_healthy = score >= required_score
-        
-=======
-        score = 0
-        available_metrics = 0
-        
-        # 1. Return on Equity (ROE) Check
-        roe = fundamentals.get("returnOnEquity")
-        if roe is not None:
-            available_metrics += 1
-            if roe > FUNDAMENTAL_THRESHOLDS["MIN_ROE"]:
-                score += 1
-
-        # 2. Profit Margins Check
-        margins = fundamentals.get("profitMargins")
-        if margins is not None:
-            available_metrics += 1
-            if margins > FUNDAMENTAL_THRESHOLDS["MIN_PROFIT_MARGIN"]:
-                score += 1
-        
-        # 3. Debt-to-Equity Check
-        d2e = fundamentals.get("debtToEquity")
-        if d2e is not None:
-            available_metrics += 1
-            if d2e < (FUNDAMENTAL_THRESHOLDS["MAX_DEBT_TO_EQUITY"] * 100):
-                score += 1
-        
-        # 4. Revenue Growth Check
-        rev_growth = fundamentals.get("revenueGrowth")
-        if rev_growth is not None:
-            available_metrics += 1
-            if rev_growth > FUNDAMENTAL_THRESHOLDS["MIN_REVENUE_GROWTH"]:
-                score += 1
-
-        # --- Final Adaptive Decision ---
-        if available_metrics == 0:
-            return False # Cannot pass if no data is available
-            
-        required_score = available_metrics / 2.0
-        is_healthy = score >= required_score
-
->>>>>>> 4e330a1a
-        log_func = log.info if is_healthy else log.warning
-        status_icon = "✅" if is_healthy else "->"
-        log_func(
-            f"{status_icon} {ticker} fundamental check for {point_in_time.date()}: "
-            f"Score {score}/{available_metrics} (Required: {required_score:.1f})"
-        )
-        return is_healthy
-<<<<<<< HEAD
+        return score >= required_score
     except Exception: return False
-=======
-            
-    except Exception as e:
-        log.error(f"Error during fundamental check for {ticker}: {e}. The stock will fail the check.")
-        return False
-
-# --- Sector Map ---
-def _get_stock_sector_map(tickers: list[str]) -> dict:
-    log.info("Building stock-to-sector map...")
-    sector_cache = data_retriever.load_sector_cache()
-    stock_sector_map = {}
-    tickers_to_fetch = [t for t in tickers if t not in sector_cache or sector_cache.get(t) == 'Other']
-
-    if tickers_to_fetch:
-        log.info(f"Fetching sector info for {len(tickers_to_fetch)} new/uncategorized tickers...")
-        for i, ticker in enumerate(tickers_to_fetch):
-            try:
-                info = yf.Ticker(ticker).info
-                sector = info.get('sector', 'Other')
-                stock_sector_map[ticker] = sector
-                sector_cache[ticker] = sector
-                log.info(f"({i+1}/{len(tickers_to_fetch)}) {ticker}: {sector}")
-            except Exception:
-                stock_sector_map[ticker] = 'Other'
-        data_retriever.save_sector_cache(sector_cache)
-
-    for ticker in tickers:
-        if ticker not in stock_sector_map:
-            stock_sector_map[ticker] = sector_cache.get(ticker, 'Other')
-
-    log.info("✅ Stock-to-sector map complete.")
-    return stock_sector_map
-
-# =================================================================================
-# --- SINGLE-STOCK CHECKER FUNCTIONS (for the live run_daily_jobs.py) ---
-# =================================================================================
-
-def _passes_preflight_checks_single(ticker: str, data: pd.DataFrame, stock_sector: str, strong_sectors: list[str], point_in_time: pd.Timestamp) -> bool:
-    """Performs all basic checks (sector, volume, data length, fundamentals) for a single stock."""
-    # 1. Sector Check
-    target_sectors = {SECTOR_NAME_MAPPING[name] for name in strong_sectors if name in SECTOR_NAME_MAPPING}
-    if stock_sector not in target_sectors:
-        return False
-        
-    # 2. Data Integrity and Volume Check
-    if data is None or len(data) < 252: return False
-    df = data.loc[:point_in_time]
-    if df.empty or len(df) < 252: return False
-    if df['volume'].tail(20).mean() < MIN_AVG_VOLUME: return False
-    
-    # 3. Fundamental Health Check - **FIXED: Passing the data slice**
-    if not _passes_fundamental_health_check(ticker, point_in_time):
-        return False
-        
-    return True
-
-def _check_pullback_rules(df: pd.DataFrame) -> bool:
-    """Contains the specific technical rules for a Pullback."""
-    latest = df.iloc[-1]
-    return latest['close'] > latest['EMA_50'] > latest['EMA_200'] and latest['RSI_14'] < 65
-
-def _check_momentum_rules(df: pd.DataFrame) -> bool:
-    """Contains the specific technical rules for Momentum."""
-    latest = df.iloc[-1]
-    return latest['close'] > latest['EMA_50'] and latest['RSI_14'] > 60 and latest['ADX_14'] > config.ADX_THRESHOLD
-
-def _check_mean_reversion_rules(df: pd.DataFrame) -> bool:
-    """Contains the specific technical rules for Mean Reversion."""
-    latest = df.iloc[-1]
-    return latest['close'] > latest['EMA_200'] and latest['EMA_50'] > latest['EMA_200'] and latest['RSI_14'] < 40 and latest['ADX_14'] < 25
-
-def _check_breakdown_rules(df: pd.DataFrame) -> bool:
-    """Contains the specific technical rules for a Bearish Breakdown."""
-    latest = df.iloc[-1]
-    # Price is below 50 EMA, RSI shows weakness, and ADX confirms a strong trend.
-    return latest['close'] < latest['EMA_50'] and latest['RSI_14'] < 40 and latest['ADX_14'] > config.ADX_THRESHOLD
-
-def _check_rejection_rules(df: pd.DataFrame) -> bool:
-    """Contains the specific technical rules for a Bearish Rejection."""
-    latest = df.iloc[-1]
-    # In a long-term downtrend (price < 50EMA < 200EMA) but has rallied weakly into resistance (RSI > 40).
-    return latest['close'] < latest['EMA_50'] < latest['EMA_200'] and latest['RSI_14'] > 40
-
-def check_strategy_candidate(
-    ticker: str, data: pd.DataFrame, stock_sector: str, strong_sectors: list[str],
-    market_regime: str, volatility_regime: str, point_in_time: pd.Timestamp
-) -> str | None:
-    """
-    Main dispatcher function for the unified daily job. Checks a single stock against the
-    appropriate strategy based on the market regime and returns the reason if it's a candidate.
-    """
-    # Step 1: Run all pre-flight checks. **FIXED: Removed company_info**
-    if not _passes_preflight_checks_single(ticker, data, stock_sector, strong_sectors, point_in_time):
-        return None
->>>>>>> 4e330a1a
 
 def _prepare_filtered_universe(actionable_sectors: list[str], full_data_cache: dict, point_in_time: pd.Timestamp) -> list[str]:
     """Pre-filters the universe by sector, liquidity, and fundamental health."""
-    import data_retriever # Local import to avoid circular dependency
+    import data_retriever # Local import to avoid circular dependency issues
     target_sectors = {SECTOR_NAME_MAPPING[name] for name in actionable_sectors if name in SECTOR_NAME_MAPPING}
     if not target_sectors: return []
 
     universe = [t for t in full_data_cache.keys() if ".NS" in t]
     stock_sector_map = data_retriever.get_stock_sector_map(universe)
     
-    sector_filtered = [t for t, s in stock_sector_map.items() if s in target_sectors]
+    sector_filtered = [t for t in universe if stock_sector_map.get(t) in target_sectors]
     
     qualified = []
     for ticker in sector_filtered:
@@ -241,30 +88,28 @@
     df.dropna(inplace=True)
     return df
 
-# --- PLAY #1 (CORE STRATEGY) RULESET ---
 def _check_long_momentum_rules(df: pd.DataFrame) -> bool:
-    """MODIFIED: Softer rules. Requires trend OR momentum, not a strict AND."""
+    """Rules for long momentum in an uptrend."""
     latest = df.iloc[-1]
     is_trending = latest['ADX_14'] > 22
     has_momentum = latest['RSI_14'] > 60
     return latest['close'] > latest['EMA_50'] and (is_trending or has_momentum)
 
 def _check_short_breakdown_rules(df: pd.DataFrame) -> bool:
-    """MODIFIED: Softer rules for breakdown."""
+    """Rules for short breakdown in a downtrend."""
     latest = df.iloc[-1]
     is_trending = latest['ADX_14'] > 22
     has_momentum = latest['RSI_14'] < 40
     return latest['close'] < latest['EMA_50'] and (is_trending or has_momentum)
 
-# --- PLAY #2 (CONTRARIAN STRATEGY) RULESET ---
 def _check_long_mean_reversion_rules(df: pd.DataFrame) -> bool:
-    """Rule for 'buy the dip' setups."""
+    """Rule for 'buy the dip' setups in a bullish pullback."""
     latest = df.iloc[-1]
     # Primary trend is up, but stock is oversold and not in a strong short-term trend
     return latest['EMA_50'] > latest['EMA_200'] and latest['RSI_14'] < 40 and latest['ADX_14'] < 25
 
 def _check_short_mean_reversion_rules(df: pd.DataFrame) -> bool:
-    """Rule for 'short the rip' setups."""
+    """Rule for 'short the rip' setups in a bearish rally."""
     latest = df.iloc[-1]
     # Primary trend is down, but stock is overbought and not in a strong short-term trend
     return latest['EMA_50'] < latest['EMA_200'] and latest['RSI_14'] > 60 and latest['ADX_14'] < 25
@@ -284,65 +129,60 @@
 
     log.info(f"--- Running Strategic Playbook for Regime: {regime} ---")
     
-    # Prepare a single, pre-filtered universe of healthy stocks in the right sectors
     base_universe = _prepare_filtered_universe(actionable_sectors, full_data_cache, point_in_time)
     log.info(f"Found {len(base_universe)} healthy, liquid stocks in actionable sectors to screen.")
 
     # --- Execute Plays Based on Market Regime ---
     if regime == "Uptrend":
-        log.info("Executing Play #1: Long Momentum/Trend Confluence")
+        log.info("Executing Play: Long Momentum")
         for ticker in base_universe:
             df = _add_indicators(full_data_cache[ticker].loc[:point_in_time].copy())
             if not df.empty and _check_long_momentum_rules(df):
                 candidates.append((ticker, "Long Momentum"))
 
     elif regime == "Bullish Pullback":
-        log.info("Executing Play #2: Long Mean Reversion (Buy the Dip)")
+        log.info("Executing Play: Long Mean Reversion (Buy the Dip)")
         for ticker in base_universe:
             df = _add_indicators(full_data_cache[ticker].loc[:point_in_time].copy())
             if not df.empty and _check_long_mean_reversion_rules(df):
                 candidates.append((ticker, "Long Mean Reversion"))
 
     elif regime == "Downtrend":
-        log.info("Executing Play #1: Short Breakdown/Trend Confluence")
+        log.info("Executing Play: Short Breakdown")
         for ticker in base_universe:
             df = _add_indicators(full_data_cache[ticker].loc[:point_in_time].copy())
             if not df.empty and _check_short_breakdown_rules(df):
                 candidates.append((ticker, "Short Breakdown"))
 
     elif regime == "Bearish Rally":
-        log.info("Executing Play #2: Short Mean Reversion (Short the Rip)")
+        log.info("Executing Play: Short Mean Reversion (Short the Rip)")
         for ticker in base_universe:
             df = _add_indicators(full_data_cache[ticker].loc[:point_in_time].copy())
             if not df.empty and _check_short_mean_reversion_rules(df):
                 candidates.append((ticker, "Short Mean Reversion"))
 
-    # --- Play #3: The AI Wildcard (if no candidates were found by rules) ---
+    # --- AI Wildcard Play (Fallback) ---
     if not candidates and base_universe:
-        log.warning("No candidates found from standard plays. Executing Play #3: AI Wildcard.")
-        best_performer, max_perf = None, -100
-        
-        # Determine direction based on regime
+        log.warning("No rule-based candidates found. Executing 'AI Wildcard' play.")
+        # As a simple fallback, let's select the stock with the highest 5-day momentum in the regime's direction.
+        best_performer, performance = None, -float('inf')
         is_bullish = regime in ["Uptrend", "Bullish Pullback"]
         
         for ticker in base_universe:
             df = full_data_cache[ticker].loc[:point_in_time]
             if len(df) > 5:
-                # Calculate 5-day performance
                 perf = (df['close'].iloc[-1] / df['close'].iloc[-6] - 1) * 100
                 
-                # In bullish regime, find best performer. In bearish, find worst performer.
-                if is_bullish and perf > max_perf:
-                    max_perf = perf
-                    best_performer = ticker
-                elif not is_bullish and perf < -max_perf: # Using -max_perf to find the most negative
-                    max_perf = -perf 
+                # In bullish regime, find max positive perf. In bearish, find max negative perf (i.e., min perf).
+                current_metric = perf if is_bullish else -perf
+                if current_metric > performance:
+                    performance = current_metric
                     best_performer = ticker
 
         if best_performer:
-            log.info(f"AI Wildcard selected: {best_performer} (5-day perf: {max_perf if is_bullish else -max_perf:.2f}%)")
+            log.info(f"AI Wildcard selected: {best_performer}")
             candidates.append((best_performer, "AI Wildcard Review"))
 
-    unique_candidates = list({t[0]: t for t in candidates}.values())
+    unique_candidates = list(dict.fromkeys(candidates)) # Preserve order and get unique
     log.info(f"✅ Playbook complete. Found {len(unique_candidates)} final candidate(s).")
     return unique_candidates