--- conflicted
+++ resolved
@@ -12,10 +12,6 @@
 MARKETAUX_API_KEY = os.getenv("MARKETAUX_API_KEY")
 GMAIL_ADDRESS = os.getenv("GMAIL_ADDRESS")
 GMAIL_APP_PASSWORD = os.getenv("GMAIL_APP_PASSWORD")
-<<<<<<< HEAD
-=======
-
->>>>>>> c076d0d4
 
 if not all([ANALYSIS_DB_URI, SCHEDULER_DB_URI, GEMINI_API_KEY]):
     print("⚠️  Warning: One or more environment variables (DB URIs, API Key) are missing.")
